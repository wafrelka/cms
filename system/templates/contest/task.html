--- conflicted
+++ resolved
@@ -4,13 +4,10 @@
     <h1>{{ task.title }} ({{ task.name }})</h1>
     </div>
 
-<<<<<<< HEAD
-=======
     {% if handler.get_argument("repeated","") == "true" %}
     <span class="error">Your last submission is the same.</span>
     {% end %}
 
->>>>>>> 597dfd2a
     <h2 onclick="util.toggleVisibility(&quot;task_information&quot;);">
     <span class="toggle" id="task_information_toggle" >-</span>Task Information</h2>
     <div id="task_information">
