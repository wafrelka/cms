{
    "_help": "There is no way to put comments in a JSON file; the",
    "_help": "fields starting with '_' are meant to be comments.",



    "_section": "System-wide configuration",

    "temp_dir": "/tmp",

    "_help": "Whether to have a backdoor (see doc for the risks).",
    "backdoor": false,



    "_section": "AsyncLibrary",

    "core_services":
    {
        "LogService":        [["localhost", 29000]],
        "ResourceService":   [["localhost", 28000]],
        "ScoringService":    [["localhost", 28500]],
        "Checker":           [["localhost", 22000]],
        "EvaluationService": [["localhost", 25000]],
        "Worker":            [["localhost", 26000],
                              ["localhost", 26001],
                              ["localhost", 26002],
                              ["localhost", 26003]],
        "ContestWebServer":  [["localhost", 21000]],
        "AdminWebServer":    [["localhost", 21100]],
        "ProxyService":      [["localhost", 28600]],
        "PrintingService":   [["localhost", 25123]]
        },

    "other_services":
    {
        "TestFileCacher":    [["localhost", 27501]]
        },



    "_section": "Database",

    "_help": "Connection string for the database.",
    "database": "postgresql+psycopg2://cmsuser:password@localhost/database",

    "_help": "Whether SQLAlchemy prints DB queries on stdout.",
    "database_debug": false,

    "_help": "Whether to use two-phase commit.",
    "twophase_commit": false,



    "_section": "Worker",

    "_help": "Don't delete the sandbox directory under /tmp/ when they",
    "_help": "are not needed anymore. Warning: this can easily eat GB",
    "_help": "of space very soon.",
    "keep_sandbox": false,



    "_section": "Sandbox",

    "_help": "Do not allow contestants' solutions to write files bigger",
    "_help": "than this size (expressed in KB; defaults to 1 GB).",
    "max_file_size": 1048576,



    "_section": "WebServers",

    "_help": "This key is used to encode information that can be seen",
    "_help": "by the user, namely cookies and auto-incremented",
    "_help": "numbers. It should be changed for each",
    "_help": "contest. Particularly, you should not use this example",
    "_help": "for other than testing. It must be a 16 bytes long",
    "_help": "hexadecimal number. You can easily create a key",
    "_help": "calling cmscommon.crypto.get_hex_random_key().",
    "secret_key":             "8e045a51e4b102ea803c06f92841a1fb",

    "_help": "Whether Tornado prints debug information on stdout.",
    "tornado_debug": false,



    "_section": "ContestWebServer",

    "_help": "Listening HTTP addresses and ports for the CWSs listed above",
    "_help": "in core_services. If you access them through a proxy (acting",
    "_help": "as a load balancer) running on the same host you could put",
    "_help": "127.0.0.1 here for additional security.",
    "contest_listen_address": [""],
    "contest_listen_port":    [8888],

    "_help": "Login cookie duration in seconds. The duration is refreshed",
    "_help": "on every manual request.",
    "cookie_duration": 10800,

    "_help": "If CWSs write submissions to disk before storing them in",
    "_help": "the DB, and where to save them. %s = DATA_DIR.",
    "submit_local_copy":      true,
    "submit_local_copy_path": "%s/submissions/",

    "_help": "Whether the CWSs are behind a (trusted) proxy (e.g.,",
    "_help": "nginx) that does load balancing. Used to know if it is",
    "_help": "safe to assume that the real source IP address is the",
    "_help": "one listed in the request headers.",
    "is_proxy_used": false,

    "_help": "Maximum size of a submission in bytes. If you use a proxy",
    "_help": "and set these sizes to large values remember to change",
    "_help": "client_max_body_size in nginx.conf too.",
    "max_submission_length": 100000,
    "max_input_length": 5000000,

    "_help": "STL documentation path in the system (exposed in CWS).",
    "stl_path": "/usr/share/doc/stl-manual/html/",

<<<<<<< HEAD
    "_help": "Whether questions and messages are enabled.",
    "allow_questions": true,

    "_help": "Whether testing interface is enabled.",
    "allow_testing": true,

=======
>>>>>>> 0850fa41


    "_section": "AdminWebServer",

    "_help": "Listening HTTP address and port for the AWS. If you access",
    "_help": "it through a proxy running on the same host you could put",
    "_help": "127.0.0.1 here for additional security.",
    "admin_listen_address": "",
    "admin_listen_port":    8889,

    "_help": "Login cookie duration for admins in seconds.",
    "_help": "The duration is refreshed on every manual request.",
    "admin_cookie_duration": 36000,



    "_section": "ScoringService",

    "_help": "List of URLs (with embedded username and password) of the",
    "_help": "RWSs where the scores are to be sent. Don't include the",
    "_help": "load balancing proxy (if any), just the backends. If any",
    "_help": "of them uses HTTPS specify a file with the certificates",
    "_help": "you trust.",
    "rankings": ["http://usern4me:passw0rd@localhost:8890/"],
    "https_certfile": null,



    "_section": "PrintingService",

    "_help": "Maximum size of a print job in bytes.",
    "max_print_length": 10000000,

    "_help": "Printer name (can be found out using 'lpstat -p';",
    "_help": "if null, printing is disabled)",
    "printer": null,

    "_help": "Output paper size (probably A4 or Letter)",
    "paper_size": "A4",

    "_help": "Maximum number of pages a user can print per print job",
    "_help": "(excluding the title page). Text files are cropped to this",
    "_help": "length. Too long pdf files are rejected.",
    "max_pages_per_job": 10,
    "max_jobs_per_user": 10,
    "pdf_printing_allowed": false,

    "_help": "Whether to use registration form",
    "registration_enabled": false,



    "_help": "This is the end of this file."
}<|MERGE_RESOLUTION|>--- conflicted
+++ resolved
@@ -118,15 +118,6 @@
     "_help": "STL documentation path in the system (exposed in CWS).",
     "stl_path": "/usr/share/doc/stl-manual/html/",
 
-<<<<<<< HEAD
-    "_help": "Whether questions and messages are enabled.",
-    "allow_questions": true,
-
-    "_help": "Whether testing interface is enabled.",
-    "allow_testing": true,
-
-=======
->>>>>>> 0850fa41
 
 
     "_section": "AdminWebServer",
