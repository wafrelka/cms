--- conflicted
+++ resolved
@@ -91,11 +91,6 @@
         self.max_submission_length = 100000
         self.max_input_length = 5000000
         self.stl_path = "/usr/share/doc/stl-manual/html/"
-<<<<<<< HEAD
-        self.allow_questions = True
-        self.allow_testing = True
-=======
->>>>>>> 0850fa41
         # Prefix of 'iso-codes'[1] installation. It can be found out
         # using `pkg-config --variable=prefix iso-codes`, but it's
         # almost universally the same (i.e. '/usr') so it's hardly
