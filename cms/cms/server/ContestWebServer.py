--- conflicted
+++ resolved
@@ -638,67 +638,18 @@
         self.sql_session.close()
 
         # We now have to send all the files to the destination...
-<<<<<<< HEAD
-        for filename in self.files:
-            if self.application.service.FS.put_file(
-                callback=SubmitHandler.storage_callback,
-                plus=filename,
-                binary_data=self.files[filename][1],
-                description="Submission file %s sent by %s at %d." % \
-                    (filename, self.username, self.timestamp),
-                bind_obj=self) == False:
-                self.storage_callback(None, None, error="Connection failed.")
-                break
-
-    @catch_exceptions
-    @rpc_callback
-    def storage_callback(self, data, plus, error=None):
-        logger.debug("Storage callback")
-        if error is None:
-            self.file_digests[plus] = data
-            if len(self.file_digests) == len(self.files) + self.retrieved:
-                # All the files are stored, ready to submit!
-                self.sql_session = Session()
-                current_user = self.get_current_user()
-                self.task = Task.get_from_id(self.task_id, self.sql_session)
-                logger.info("All files stored for submission sent by %s" %
-                            self.username)
-                s = Submission(user=current_user,
-                               task=self.task,
-                               timestamp=self.timestamp,
-                               files={},
-                               language=self.submission_lang)
-
-                for filename, digest in self.file_digests.items():
-                    self.sql_session.add(File(digest, filename, s))
-                self.sql_session.add(s)
-                self.sql_session.commit()
-                self.submission_id = s.id
-                self.r_params["submission"] = s
-                self.r_params["warned"] = False
-                self.application.service.ES.new_submission(submission_id=s.id)
-                self.application.service.add_notification(
-                    self.username,
-                    int(time.time()),
-                    self._("Submission received"),
-                    self._("Your submission has been received "
-                           "and is currently being evaluated."))
-                self.redirect("/tasks/%s" % encrypt_number(self.task_id))
-        else:
-=======
         try:
             for filename in self.files:
                 digest = self.application.service.FC.put_file(
                     description="Submission file %s sent by %s at %d." % (
                         filename,
-                        self.current_user.username,
+                        self.username,
                         self.timestamp),
                     binary_data=self.files[filename][1])
                 self.file_digests[filename] = digest
 
         # In case of error, the server aborts the submission
         except Exception as error:
->>>>>>> 18547477
             logger.error("Storage failed! %s" % error)
             if self.local_copy_saved:
                 message = "In case of emergency, this server has a local copy."
@@ -712,8 +663,12 @@
             self.redirect("/tasks/%s" % encrypt_number(self.task_id))
 
         # All the files are stored, ready to submit!
-        logger.info("All files stored for submission sent by " + self.current_user.username)
-        s = Submission(user=self.current_user,
+        self.sql_session = Session()
+        current_user = self.get_current_user()
+        self.task = Task.get_from_id(self.task_id, self.sql_session)
+        logger.info("All files stored for submission sent by %s" %
+                    self.username)
+        s = Submission(user=current_user,
                        task=self.task,
                        timestamp=self.timestamp,
                        files={},
@@ -728,7 +683,7 @@
         self.r_params["warned"] = False
         self.application.service.ES.new_submission(submission_id=s.id)
         self.application.service.add_notification(
-            self.current_user.username,
+            self.username,
             int(time.time()),
             self._("Submission received"),
             self._("Your submission has been received "
